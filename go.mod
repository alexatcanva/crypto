--- conflicted
+++ resolved
@@ -28,11 +28,7 @@
 	golang.org/x/net v0.22.0
 	golang.org/x/sys v0.18.0
 	google.golang.org/api v0.165.0
-<<<<<<< HEAD
-	google.golang.org/grpc v1.62.0
-=======
 	google.golang.org/grpc v1.62.1
->>>>>>> 00d3dab0
 	google.golang.org/protobuf v1.33.0
 )
 
